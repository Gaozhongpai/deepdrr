from __future__ import annotations
from re import T
from typing import Any, Union, Tuple, List, Optional, Dict, Type

import logging
from killeengeo import Point3D
import numpy as np
from pathlib import Path
import nibabel as nib
from pydicom.filereader import dcmread
import nrrd
from scipy.spatial.transform import Rotation
from scipy.interpolate import RegularGridInterpolator
import pyvista as pv
import killeengeo as kg

from ..pyrenderdrr import DRRMaterial
from .. import load_dicom
from .. import utils
from ..utils import data_utils
from ..utils import mesh_utils
from ..device import Device
from ..projector.material_coefficients import material_coefficients
from .renderable import Renderable
import pyrender
import trimesh
from trimesh.repair import fix_normals

# from deepdrr.utils.mesh_utils import polydata_to_trimesh


vtk, nps, vtk_available = utils.try_import_vtk()

log = logging.getLogger(__name__)


class Mesh(Renderable):
    def __init__(
        self,
        anatomical_from_IJK: Optional[kg.FrameTransform] = None,
        world_from_anatomical: Optional[kg.FrameTransform] = None,
        anatomical_from_ijk: Optional[kg.FrameTransform] = None,
        mesh: pyrender.Mesh = None,
        **kwargs,
    ) -> None:
        if mesh is None:
            raise ValueError("mesh must be specified")

        self.mesh = mesh

        Renderable.__init__(
            self,
            anatomical_from_IJK=anatomical_from_IJK,
            world_from_anatomical=world_from_anatomical,
            anatomical_from_ijk=anatomical_from_ijk,
            **kwargs,
        )

    def set_enabled(self, enabled: bool) -> None:
        self.mesh.is_visible = enabled

    @property
    def enabled(self) -> bool:
        return self.mesh.is_visible

    def get_center(self) -> kg.Point3D:
        return kg.point(self.mesh.centroid)

    def get_bounding_box_in_world(self) -> Tuple[Point3D, Point3D]:
        raise NotImplementedError("TODO")

    @classmethod
    def from_stl(
        cls,
        path: Union[Union[str, Path], List[Union[str, Path]]],
        material: Union[Union[str, DRRMaterial], List[Union[str, DRRMaterial]]] = "iron",
        convert_to_RAS: bool = False,
        tag: Optional[str] = None,
        **kwargs,
    ) -> Mesh:
        """Create a mesh for the given material with default density.

        Args:
            path (Union[str, Path]): Path to the STL file.
            material (str | DRRMaterial, optional): Material to use. Defaults to "iron".
            convert_to_RAS (bool, optional): Good practice is to store meshes in LPS coordinates. When loading a mesh
                from a CT file, such as a segmentation, that was saved in LPS coordinates, this should be set to True.
                Defaults to False.

        Returns:
            Mesh: The mesh.

        """
        if not isinstance(path, list):
            path = [path]

<<<<<<< HEAD
        path = [Path(p) for p in path]
        
        for p in path:
            if not p.exists():
                raise FileNotFoundError(f"Could not find file {p}")

        if not isinstance(material, list):
            material = [material]

        material = [DRRMaterial.from_name(m) if isinstance(m, str) else m for m in material]
        
        prims = []
        for p, m in zip(path, material):
            mesh = mesh_utils.load_trimesh(p, convert_to_RAS=convert_to_RAS)
            prims.append(pyrender.Mesh.from_trimesh(mesh, material=m).primitives[0])

        mesh = pyrender.Mesh(primitives=prims)
=======
        if isinstance(material, str):
            material = DRRMaterial.from_name(material, tag=tag)

        mesh = mesh_utils.load_trimesh(path, convert_to_RAS=convert_to_RAS)

        if mesh is None:
            raise ValueError(f"Could not load mesh from {path}")

        fix_normals(mesh)

        mesh = pyrender.Mesh.from_trimesh(mesh, material=material)
>>>>>>> 618c14fd
        return cls(mesh=mesh, **kwargs)<|MERGE_RESOLUTION|>--- conflicted
+++ resolved
@@ -94,7 +94,6 @@
         if not isinstance(path, list):
             path = [path]
 
-<<<<<<< HEAD
         path = [Path(p) for p in path]
         
         for p in path:
@@ -109,20 +108,8 @@
         prims = []
         for p, m in zip(path, material):
             mesh = mesh_utils.load_trimesh(p, convert_to_RAS=convert_to_RAS)
+            fix_normals(mesh)
             prims.append(pyrender.Mesh.from_trimesh(mesh, material=m).primitives[0])
 
         mesh = pyrender.Mesh(primitives=prims)
-=======
-        if isinstance(material, str):
-            material = DRRMaterial.from_name(material, tag=tag)
-
-        mesh = mesh_utils.load_trimesh(path, convert_to_RAS=convert_to_RAS)
-
-        if mesh is None:
-            raise ValueError(f"Could not load mesh from {path}")
-
-        fix_normals(mesh)
-
-        mesh = pyrender.Mesh.from_trimesh(mesh, material=material)
->>>>>>> 618c14fd
         return cls(mesh=mesh, **kwargs)