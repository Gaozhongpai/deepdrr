--- conflicted
+++ resolved
@@ -390,7 +390,6 @@
 
         if segmentation:
             data = img.get_fdata()
-<<<<<<< HEAD
             if label is None:
                 seg = data > 0
             elif isinstance(label, int):
@@ -401,10 +400,6 @@
                 raise ValueError(f"Invalid label: {label}")
             materials = dict(bone=seg)
             data = seg.astype(np.float32)
-=======
-            materials = dict(bone=data > 0, air=data == 0)
-            data[data == 0] = 0.001225
->>>>>>> a3c0ed34
         else:
             hu_values = img.get_fdata()
             data = cls._convert_hounsfield_to_density(hu_values, **density_kwargs)
