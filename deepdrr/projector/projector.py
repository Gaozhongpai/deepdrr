from typing import Literal, List, Union, Tuple, Optional, Dict

import logging
import matplotlib.pyplot as plt
import pycuda.driver as cuda
import pycuda.autoinit
from pycuda.autoinit import context
from pycuda.compiler import SourceModule
from multiprocessing import cpu_count
import numpy as np
import os
from pathlib import Path 

from . import spectral_data
from . import mass_attenuation
from . import scatter
from . import analytic_generators
from .material_coefficients import material_coefficients
from .. import geo
from ..vol import Volume
from ..device import CArm
from .. import utils

### FOR DEBUG PRINTING
from sys import getsizeof
###


logger = logging.getLogger(__name__)


def _get_kernel_projector_module(num_materials) -> SourceModule:
    """Compile the cuda code for the kernel projector.

    Assumes `project_kernel.cu` and `cubic` interpolation library is in the same directory as THIS file.

    Returns:
        SourceModule: pycuda SourceModule object.
    """
    #path to files for cubic interpolation (folder cubic in DeepDRR)
    d = Path(__file__).resolve().parent
    bicubic_path = str(d / 'cubic')
    source_path = str(d / 'project_kernel.cu')        

    with open(source_path, 'r') as file:
        source = file.read()

    # TODO: replace the NUM_MATERIALS junk with some elegant meta-programming.
    return SourceModule(source, include_dirs=[bicubic_path], no_extern_c=True, options=['-D', f'NUM_MATERIALS={num_materials}'])


class Projector(object):
    def __init__(
        self,
        volume: Volume,
        camera_intrinsics: geo.CameraIntrinsicTransform,
        carm: Optional[CArm] = None,
        step: float = 0.1,
        mode: Literal['linear'] = 'linear',
        spectrum: Union[np.ndarray, Literal['60KV_AL35', '90KV_AL40', '120KV_AL43']] = '90KV_AL40',
        add_scatter: bool = False, # add scatter noise
        add_noise: bool = False, # add poisson noise
        photon_count: int = 100000,
        threads: int = 8,
        max_block_index: int = 1024,
        collected_energy: bool = False, # convert to keV / cm^2 or keV / mm^2
        neglog: bool = False,
    ) -> None:
        """Create the projector, which has info for simulating the DRR.

        Usage:
        ```
        with Projector(volume, materials, ...) as projector:
            for projection in projections:
                yield projector(projection)
        ```

        Args:
            volume (Volume): a volume object with materials segmented.
            camera_intrinsics (CameraIntrinsicTransform): intrinsics of the projector's camera. (used for sensor size).
            carm (Optional[CArm], optional): Optional C-arm device, for convenience which can be used to get projections from C-Arm pose. If not provided, camera pose must be defined by user. Defaults to None.
            step (float, optional): size of the step along projection ray in voxels. Defaults to 0.1.
            mode (Literal['linear']): [description].
            spectrum (Union[np.ndarray, Literal['60KV_AL35', '90KV_AL40', '120KV_AL43'], optional): spectrum array or name of spectrum to use for projection. Defaults to '90KV_AL40'.
            add_scatter (bool, optional): whether to add scatter noise. Defaults to False.
            threads (int, optional): number of threads to use. Defaults to 8.
            max_block_index (int, optional): maximum GPU block. Defaults to 1024.
            neglog (bool, optional): whether to apply negative log transform to output images. Recommended for easy viewing. Defaults to False.
        """
                    
        # set variables
        self.volume = volume
        self.camera_intrinsics = camera_intrinsics
        self.carm = carm
        self.step = step
        self.mode = mode
        self.spectrum = self._get_spectrum(spectrum)
        self.add_scatter = add_scatter
        self.add_noise = add_noise
        self.photon_count = photon_count
        self.threads = threads
        self.max_block_index = max_block_index
        self.collected_energy = collected_energy
        self.neglog = neglog

        # other parameters
        self.sensor_size = self.camera_intrinsics.sensor_size
        self.num_materials = len(self.volume.materials)
        self.scatter_net = scatter.ScatterNet() if self.add_scatter else None

        # compile the module
        self.mod = _get_kernel_projector_module(self.num_materials) # TODO: make this not a compile-time option.
        self.project_kernel = self.mod.get_function("projectKernel")
        
        # assertions
        for mat in self.volume.materials:
            assert mat in material_coefficients, f'unrecognized material: {mat}'

        # Has the cuda memory been allocated?
        self.initialized = False

        print("volume byte size:", getsizeof(self.volume))
        print("sensor_size:", self.sensor_size)
        print("output_size:", self.output_size)

    def _project(
        self,
        camera_projection: geo.CameraProjection,
    ) -> np.ndarray:
        """Perform the projection over just one image.

        Args:
            camera_projection (geo.CameraProjection): a camera projection transform.

        Raises:
            RuntimeError: if the projector has not been initialized.

        Returns:
            np.ndarray: the output projection for each material.
        """
        if not self.initialized:
            raise RuntimeError("Projector has not been initialized.")

        assert isinstance(self.spectrum, np.ndarray)

        # initialize projection-specific arguments
        camera_center_in_volume = np.array(camera_projection.get_center_in_volume(self.volume)).astype(np.float32)
        logger.debug(f'camera_center_ijk (source point): {camera_center_in_volume}')

        ijk_from_index = camera_projection.get_ray_transform(self.volume)
        ijk_from_index = np.array(ijk_from_index).astype(np.float32)

        # spacing
        spacing = self.volume.spacing

        # copy the projection matrix to CUDA (output array initialized to zero by the kernel)
        cuda.memcpy_htod(self.rt_kinv_gpu, ijk_from_index)

        # Make the arguments to the CUDA "projectKernel".
        args = [
            np.int32(self.camera_intrinsics.sensor_width),          # out_width
            np.int32(self.camera_intrinsics.sensor_height),          # out_height
            np.int32(self.centimeters),             # centimeters
            np.float32(self.step),                  # step
            np.float32(-0.5),                       # gVolumeEdgeMinPointX
            np.float32(-0.5),                       # gVolumeEdgeMinPointY
            np.float32(-0.5),                       # gVolumeEdgeMinPointZ
            np.float32(self.volume.shape[0] - 0.5), # gVolumeEdgeMaxPointX
            np.float32(self.volume.shape[1] - 0.5), # gVolumeEdgeMaxPointY
            np.float32(self.volume.shape[2] - 0.5), # gVolumeEdgeMaxPointZ
            np.float32(spacing[0]),         # gVoxelElementSizeX
            np.float32(spacing[1]),         # gVoxelElementSizeY
            np.float32(spacing[2]),         # gVoxelElementSizeZ
            camera_center_in_volume[0],                        # sx
            camera_center_in_volume[1],                        # sy
            camera_center_in_volume[2],                        # sz
            self.rt_kinv_gpu,                       # RT_Kinv
            self.output_gpu,                        # output
            self.intensity_gpu,                     # intensity
            self.photon_prob_gpu,                   # photon_prob
            np.int32(self.spectrum.shape[0]),       # n_bins
            self.energies_gpu,                      # energies
            self.pdf_gpu,                           # pdf
            self.absorbtion_coef_table_gpu          # absorb_coef_table
        ]

        print("RT_Kinv size:", getsizeof(self.rt_kinv_gpu))
        print("output_gpu size:", getsizeof(self.output_gpu))
        print("intensity_gpu size:", getsizeof(self.intensity_gpu))
        print("photon_prob_gpu size:", getsizeof(self.photon_prob_gpu))
        print("num energy bins:", np.int32(self.spectrum.shape[0]))
        print("energies_gpu size:", getsizeof(self.energies_gpu))
        print("pdf_gpu size:", getsizeof(self.pdf_gpu))
        print("a_coef_table_gpu size:", getsizeof(self.absorbtion_coef_table_gpu))

        # Calculate required blocks
        blocks_w = np.int(np.ceil(self.sensor_size[0] / self.threads))
        blocks_h = np.int(np.ceil(self.sensor_size[1] / self.threads))
<<<<<<< HEAD
        block = (self.threads, self.threads, 1)
        # print("running:", blocks_w, "x", blocks_h, "blocks with ", self.threads, "x", self.threads, "threads")
=======
        block = (8, 8, 1)
        # lfkj("running:", blocks_w, "x", blocks_h, "blocks with ", self.threads, "x", self.threads, "threads")
>>>>>>> 9bdd3eef

        if blocks_w <= self.max_block_index and blocks_h <= self.max_block_index:
            offset_w = np.int32(0)
            offset_h = np.int32(0)
            self.project_kernel(*args, offset_w, offset_h, block=block, grid=(blocks_w, blocks_h))
        else:
            # lfkj("running kernel patchwise")
            for w in range((blocks_w - 1) // (self.max_block_index + 1)):
                for h in range((blocks_h - 1) // (self.max_block_index + 1)):
                    offset_w = np.int32(w * self.max_block_index)
                    offset_h = np.int32(h * self.max_block_index)
                    self.project_kernel(*args, offset_w, offset_h, block=block, grid=(self.max_block_index, self.max_block_index))
                    context.synchronize()
                
        # copy the output to CPU
        ###output = np.empty(self.output_shape, np.float32) # shape: (self.sensor_size[0], self.sensor_size[1], self.num_materials)
        ###cuda.memcpy_dtoh(output, self.output_gpu)

        image_shape = (self.sensor_size[0], self.sensor_size[1])
        intensity = np.empty(image_shape, np.float32)
        cuda.memcpy_dtoh(intensity, self.intensity_gpu)
        photon_prob = np.empty(image_shape, np.float32)
        cuda.memcpy_dtoh(intensity, self.photon_prob_gpu)

<<<<<<< HEAD
        # transpose the axes, which previously have width on the slow dimension
        ###output = np.swapaxes(output, 0, 1).copy() # shape: (self.sensor_size[1], self.sensor_size[0], self.num_materials)
        intensity = np.swapaxes(intensity, 0, 1).copy()
        photon_prob = np.swapaxes(photon_prob, 0, 1).copy()
        #
        # TODO: ask about this np.swapaxes(...) call.  It's not clear to me why it's necessary or desirable, given that
        #   we were working off of self.output_shape, which basically goes off of self.sensor_shape
        #

        # convert to centimeters -- DEPRECATED: this is now accomplished in projectKernel
        ###if self.centimeters:
        ###    output /= 10
        
        ###return output
        return intensity, photon_prob
=======
        # normalize to centimeters
        output /= 10

        return output
>>>>>>> 9bdd3eef

    def project(
        self,
        *camera_projections: geo.CameraProjection,
    ) -> np.ndarray:
        """Perform the projection.

        Args:
            camera_projection: any number of camera projections. If none are provided, the Projector uses the CArm device to obtain a camera projection.

        Raises:
            ValueError: if no projections are provided and self.carm is None.

        Returns:
            np.ndarray: array of DRRs, after mass attenuation, etc.
        """
        logger.debug(f'carm isocenter: {self.carm.isocenter}')
        if not camera_projections and self.carm is None:
            raise ValueError('must provide a camera projection object to the projector, unless imaging device (e.g. CArm) is provided')
        elif not camera_projections and self.carm is not None:
            camera_projections = [geo.CameraProjection(self.camera_intrinsics, self.carm.camera3d_from_world)]
        
        print("Initiating projection and attenuation")

        intensities_arr = []
        photon_probs_arr = []

        for i, proj in enumerate(camera_projections):
            print("Projecting and attenuating camera position", i+1, "/", camera_projections.__len__())
            intensity, photon_prob = self._project(proj)
            intensities_arr.append(intensity)
            photon_probs_arr.append(photon_prob)

<<<<<<< HEAD
        images = np.stack(intensities_arr)
        photon_prob = np.stack(photon_probs_arr)

        print("Completed projection and attenuation")
=======
        # convert forward_projections to dict over materials
        # TODO: fix mass_attenuation so it doesn't require this conversion
        forward_projections = dict((mat, forward_projections[:, :, :, m]) for m, mat in enumerate(self.volume.materials))

        logger.info(f'performing mass attenuation...')
        images, photon_prob = mass_attenuation.calculate_intensity_from_spectrum(forward_projections, self.spectrum)
        logger.info('done.')
>>>>>>> 9bdd3eef

        if self.add_scatter:
            # lfkj('adding scatter (may cause Nan errors)')
            noise = self.scatter_net.add_scatter(images, self.camera)
            photon_prob *= 1 + noise / images
            images += noise

        # transform to collected energy in keV per cm^2 (or keV per mm^2)
        if self.collected_energy:
            logger.info("converting image to collected energy")
            images = images * (self.photon_count / (self.camera.pixel_size[0] * self.camera.pixel_size[1]))

        if self.add_noise:
            logger.info("adding Poisson noise")
            images = analytic_generators.add_noise(images, photon_prob, self.photon_count)

        if self.neglog:
            logger.info("applying negative log transform")
            images = utils.neglog(images)

        if images.shape[0] == 1:
            return images[0]
        else:
            return images
        
    def project_over_carm_range(
        self,
        phi_range: Tuple[float, float, float],
        theta_range: Tuple[float, float, float],
        degrees: bool = True,
    ) -> np.ndarray:
        """Project over a range of angles using the included CArm.
        
        Ignores the CArm's internal pose, except for its isocenter.
        
        """
        if self.carm is None:
            raise RuntimeError("must provide carm device to projector")

        camera_projections = []
        phis, thetas = utils.generate_uniform_angles(phi_range, theta_range)
        for phi, theta in zip(phis, thetas):
            extrinsic = self.carm.get_camera3d_from_world(
                self.carm.isocenter,
                phi=phi,
                theta=theta,
                degrees=degrees,
            )

            camera_projections.append(
                geo.CameraProjection(self.camera_intrinsics, extrinsic)
            )

        return self.project(*camera_projections)

    @property
    def output_shape(self):
        return (self.sensor_size[0], self.sensor_size[1], self.num_materials)
    
    @property
    def output_size(self):
        return self.sensor_size[0] * self.sensor_size[1] * self.num_materials

    def _get_spectrum(self, spectrum):
        if isinstance(spectrum, np.ndarray):
            return spectrum
        elif isinstance(spectrum, str):
            assert spectrum in spectral_data.spectrums, f'unrecognized spectrum: {spectrum}'
            return spectral_data.spectrums[spectrum]
        else:
            raise TypeError(f'unrecognized spectrum: {type(spectrum)}')

    def initialize(self):
        """Allocate GPU memory and transfer the volume, segmentations to GPU."""
        if self.initialized:
            raise RuntimeError("Close projector before initializing again.")

        # allocate and transfer volume texture to GPU
        # TODO: this axis-swap is messy and actually may be messing things up. Maybe use a FrameTransform in the Volume class instead?
        volume = self.volume.data
        volume = np.moveaxis(volume, [0, 1, 2], [2, 1, 0]).copy() # TODO: is this axis swap necessary?
        self.volume_gpu = cuda.np_to_array(volume, order='C')
        self.volume_texref = self.mod.get_texref("volume")
        cuda.bind_array_to_texref(self.volume_gpu, self.volume_texref)
        
        # set the (interpolation?) mode
        if self.mode == 'linear':
            self.volume_texref.set_filter_mode(cuda.filter_mode.LINEAR)
        else:
            raise RuntimeError

        # allocate and transfer segmentation texture to GPU
        # TODO: remove axis swap?
        # self.segmentations_gpu = [cuda.np_to_array(seg, order='C') for mat, seg in self.volume.materials.items()]
        self.segmentations_gpu = [cuda.np_to_array(np.moveaxis(seg, [0, 1, 2], [2, 1, 0]).copy(), order='C') for mat, seg in self.volume.materials.items()]
        self.segmentations_texref = [self.mod.get_texref(f"seg_{m}") for m, _ in enumerate(self.volume.materials)]
        for seg, texref in zip(self.segmentations_gpu, self.segmentations_texref):
            cuda.bind_array_to_texref(seg, texref)
            if self.mode == 'linear':
                texref.set_filter_mode(cuda.filter_mode.LINEAR)
            else:
                raise RuntimeError

        # allocate output image array on GPU (4 bytes to a float32)
        self.output_gpu = cuda.mem_alloc(self.output_size * 4)
        print("bytes alloc'd for self.output_gpu", self.output_size * 4)

        # allocate ijk_from_index matrix array on GPU (3x3 array x 4 bytes per float32)
        self.rt_kinv_gpu = cuda.mem_alloc(3 * 3 * 4)

        # allocate intensity array on GPU (4 bytes to a float32)
        self.intensity_gpu = cuda.mem_alloc(self.sensor_size[0] * self.sensor_size[1] * 4)
        print("bytes alloc'd for self.intensity_gpu", self.sensor_size[0] * self.sensor_size[1] * 4)

        # allocate photon_prob array on GPU (4 bytes to a float32)
        self.photon_prob_gpu = cuda.mem_alloc(self.sensor_size[0] * self.sensor_size[1] * 4)
        print("bytes alloc'd for self.photon_prob_gpu", self.sensor_size[0] * self.sensor_size[1] * 4)

        # allocate and transfer spectrum energies (4 bytes to a float32)
        assert isinstance(self.spectrum, np.ndarray)
        contiguous_energies = np.ascontiguousarray(self.spectrum[:,0].copy(), dtype=np.float32)
        n_bins = contiguous_energies.shape[0]
        self.energies_gpu = cuda.mem_alloc(n_bins * 4)
        cuda.memcpy_htod(self.energies_gpu, contiguous_energies)
        print("bytes alloc'd for self.energies_gpu", n_bins * 4)

        # allocate and transfer spectrum pdf (4 bytes to a float32)
        contiguous_pdf = np.ascontiguousarray(self.spectrum[:,1], dtype=np.float32)
        assert contiguous_pdf.shape == contiguous_energies.shape
        assert contiguous_pdf.shape[0] == n_bins
        self.pdf_gpu = cuda.mem_alloc(n_bins * 4)
        cuda.memcpy_htod(self.pdf_gpu, contiguous_pdf)
        print("bytes alloc'd for self.pdf_gpu", n_bins * 4)

        # precompute, allocate, and transfer the get_absorption_coef(energy, material) table (4 bytes to a float32)
        absorbtion_coef_table = np.empty((n_bins, self.num_materials)).astype(np.float32)
        for bin in range(n_bins): #, energy in enumerate(energies):
            for m, mat_name in enumerate(self.volume.materials):
                absorbtion_coef_table[bin,m] = mass_attenuation.get_absorbtion_coefs(contiguous_energies[bin], mat_name)
        self.absorbtion_coef_table_gpu = cuda.mem_alloc(n_bins * self.num_materials * 4)
        cuda.memcpy_htod(self.absorbtion_coef_table_gpu, absorbtion_coef_table)
        print("bytes alloc'd for self.absorbtion_coef_table_gpu", n_bins * self.num_materials * 4)

        # Mark self as initialized.
        self.initialized = True

    def free(self):
        """Free the allocated GPU memory."""
        if self.initialized:
            self.volume_gpu.free()
            for seg in self.segmentations_gpu:
                seg.free()

            self.output_gpu.free()
            self.rt_kinv_gpu.free()
            self.intensity_gpu.free()
            self.photon_prob_gpu.free()
            self.energies_gpu.free()
            self.pdf_gpu.free()
            self.absorbtion_coef_table_gpu.free()
        self.initialized = False

    def __enter__(self):
        self.initialize()
        return self

    def __exit__(self, type, value, tb):
        self.free()
        
    def __call__(self, *args, **kwargs):
        return self.project(*args, **kwargs)<|MERGE_RESOLUTION|>--- conflicted
+++ resolved
@@ -196,13 +196,8 @@
         # Calculate required blocks
         blocks_w = np.int(np.ceil(self.sensor_size[0] / self.threads))
         blocks_h = np.int(np.ceil(self.sensor_size[1] / self.threads))
-<<<<<<< HEAD
         block = (self.threads, self.threads, 1)
-        # print("running:", blocks_w, "x", blocks_h, "blocks with ", self.threads, "x", self.threads, "threads")
-=======
-        block = (8, 8, 1)
         # lfkj("running:", blocks_w, "x", blocks_h, "blocks with ", self.threads, "x", self.threads, "threads")
->>>>>>> 9bdd3eef
 
         if blocks_w <= self.max_block_index and blocks_h <= self.max_block_index:
             offset_w = np.int32(0)
@@ -227,7 +222,6 @@
         photon_prob = np.empty(image_shape, np.float32)
         cuda.memcpy_dtoh(intensity, self.photon_prob_gpu)
 
-<<<<<<< HEAD
         # transpose the axes, which previously have width on the slow dimension
         ###output = np.swapaxes(output, 0, 1).copy() # shape: (self.sensor_size[1], self.sensor_size[0], self.num_materials)
         intensity = np.swapaxes(intensity, 0, 1).copy()
@@ -243,12 +237,6 @@
         
         ###return output
         return intensity, photon_prob
-=======
-        # normalize to centimeters
-        output /= 10
-
-        return output
->>>>>>> 9bdd3eef
 
     def project(
         self,
@@ -282,20 +270,10 @@
             intensities_arr.append(intensity)
             photon_probs_arr.append(photon_prob)
 
-<<<<<<< HEAD
         images = np.stack(intensities_arr)
         photon_prob = np.stack(photon_probs_arr)
 
         print("Completed projection and attenuation")
-=======
-        # convert forward_projections to dict over materials
-        # TODO: fix mass_attenuation so it doesn't require this conversion
-        forward_projections = dict((mat, forward_projections[:, :, :, m]) for m, mat in enumerate(self.volume.materials))
-
-        logger.info(f'performing mass attenuation...')
-        images, photon_prob = mass_attenuation.calculate_intensity_from_spectrum(forward_projections, self.spectrum)
-        logger.info('done.')
->>>>>>> 9bdd3eef
 
         if self.add_scatter:
             # lfkj('adding scatter (may cause Nan errors)')
