from __future__ import annotations


import logging
import time
from pathlib import Path
from typing import Any, Dict, List, Optional, Tuple, Union
import os
import warnings

import math
from pyvista import DeprecationError
import torch
import numpy as np
from pyparsing import alphas
from collections import defaultdict

from OpenGL.GL import GL_TEXTURE_RECTANGLE
from OpenGL.GL import *

from pyrender import (
    IntrinsicsCamera,
    Primitive,
    Mesh,
    Node,
    Scene,
    RenderFlags,
    MetallicRoughnessMaterial,
)
from ..pyrenderdrr.renderer import DRRMode
from ..pyrenderdrr.material import DRRMaterial

from .. import geo, utils, vol
from ..device import Device, MobileCArm
from . import analytic_generators, mass_attenuation, spectral_data
from .material_coefficients import material_coefficients
from .mcgpu_compton_data import COMPTON_DATA
from .mcgpu_mfp_data import MFP_DATA
from .mcgpu_rita_samplers import rita_samplers

from pyrender.platforms import egl
from ..pyrenderdrr.renderer import Renderer

from functools import lru_cache

import cupy as cp
import cupy

import numpy
from cuda import cudart
from cupyx.profiler import time_range
from ..utils.cuda_utils import check_cudart_err, format_cudart_err
import cupyx.profiler

from matplotlib import pyplot as plt

# try:
#     from pycuda.tools import make_default_context
#     from pycuda.driver import Context as context
#     import pycuda.driver as cuda
#     import pycuda.gl
#     import pycuda
#     from pycuda.compiler import SourceModule
# except ImportError:
#     logging.warning('pycuda unavailable')

from ..utils.output_logger import OutputLogger
import contextlib

log = logging.getLogger(__name__)


NUMBYTES_INT8 = 1
NUMBYTES_INT32 = 4
NUMBYTES_FLOAT32 = 4


@cupyx.profiler.time_range()
def gl_tex_to_gpu(reg_img, dst_ptr, width, height, num_channels):
    check_cudart_err(cudart.cudaGraphicsMapResources(1, reg_img, None))

    cuda_array = check_cudart_err(
        cudart.cudaGraphicsSubResourceGetMappedArray(reg_img, 0, 0)
    )

    check_cudart_err(
        cudart.cudaMemcpy2DFromArray(
            dst=dst_ptr,
            dpitch=int(width * num_channels * NUMBYTES_FLOAT32),
            src=cuda_array,
            wOffset=0,
            hOffset=0,
            width=int(width * num_channels * NUMBYTES_FLOAT32),
            height=int(height),
            kind=cudart.cudaMemcpyKind.cudaMemcpyDeviceToDevice,
        )
    )
    check_cudart_err(cudart.cudaGraphicsUnmapResources(1, reg_img, None))


@time_range()
def gl_gpu_to_tex(reg_img, src_ptr, width, height, num_channels):
    check_cudart_err(cudart.cudaGraphicsMapResources(1, reg_img, None))

    cuda_array = check_cudart_err(
        cudart.cudaGraphicsSubResourceGetMappedArray(reg_img, 0, 0)
    )

    check_cudart_err(
        cudart.cudaMemcpy2DToArray(
            dst=cuda_array,
            wOffset=0,
            hOffset=0,
            src=src_ptr,
            spitch=int(width * num_channels * NUMBYTES_FLOAT32),
            width=int(width * num_channels * NUMBYTES_FLOAT32),
            height=int(height),
            kind=cudart.cudaMemcpyKind.cudaMemcpyDeviceToDevice,
        )
    )
    check_cudart_err(cudart.cudaGraphicsUnmapResources(1, reg_img, None))


def create_cuda_texture(
    array,
    texture_shape: Tuple[int, ...] = None,
    num_channels: int = 1,
    normalised_values: bool = False,
    normalised_coords: bool = False,
    sampling_mode: str = "linear",
    address_mode: str = "clamp",
    dtype=None,
):
    """Creates a Cuda texture and takes care of a lot of the needed 'know-how'

    Parameters
    ----------
    array
    texture_shape
    num_channels
    normalised_values
    normalised_coords
    sampling_mode
    address_mode
    dtype

    Returns
    -------

    """
    import cupy

    if texture_shape is None:
        if num_channels > 1:
            texture_shape = array.shape[0:-1]
        else:
            texture_shape = array.shape

    if array.dtype == numpy.float16 or dtype == numpy.float16:
        raise ValueError("float16 types not yet supported!")

    if dtype is None:
        dtype = array.dtype

    if not (1 <= len(texture_shape) <= 3):
        raise ValueError(
            f"Invalid number of dimensions ({len(texture_shape)}), must be 1, 2 or 3 (shape={texture_shape}) "
        )

    if not (num_channels == 1 or num_channels == 2 or num_channels == 4):
        raise ValueError(
            f"Invalid number of channels ({num_channels}), must be 1, 2., 3 or 4"
        )

    if array.size != numpy.prod(texture_shape) * num_channels:
        raise ValueError(
            f"Texture shape {texture_shape}, num of channels ({num_channels}), "
            + f"and array size ({array.size}) are mismatched!"
        )

    dtype = numpy.dtype(dtype)

    if array.dtype != dtype:
        array = array.astype(dtype, copy=False)

    nbits = 8 * dtype.itemsize
    channels = (nbits,) * num_channels + (0,) * (4 - num_channels)
    if "f" in dtype.kind:
        channel_type = cupy.cuda.runtime.cudaChannelFormatKindFloat
    elif "i" in dtype.kind:
        channel_type = cupy.cuda.runtime.cudaChannelFormatKindSigned
    elif "u" in dtype.kind:
        channel_type = cupy.cuda.runtime.cudaChannelFormatKindUnsigned
    else:
        raise ValueError(f"dtype '{address_mode}' is not supported")

    format_descriptor = cupy.cuda.texture.ChannelFormatDescriptor(
        *channels, channel_type
    )

    cuda_array = cupy.cuda.texture.CUDAarray(format_descriptor, *(texture_shape[::-1]))
    ressource_descriptor = cupy.cuda.texture.ResourceDescriptor(
        cupy.cuda.runtime.cudaResourceTypeArray, cuArr=cuda_array
    )

    if address_mode == "clamp":
        address_mode = cupy.cuda.runtime.cudaAddressModeClamp
    elif address_mode == "border":
        address_mode = cupy.cuda.runtime.cudaAddressModeBorder
    elif address_mode == "wrap":
        address_mode = cupy.cuda.runtime.cudaAddressModeWrap
    elif address_mode == "mirror":
        address_mode = cupy.cuda.runtime.cudaAddressModeMirror
    else:
        raise ValueError(f"Address mode '{address_mode}' is not supported")

    address_mode = (address_mode,) * len(texture_shape)

    if sampling_mode == "nearest":
        filter_mode = cupy.cuda.runtime.cudaFilterModePoint
    elif sampling_mode == "linear":
        filter_mode = cupy.cuda.runtime.cudaFilterModeLinear
    else:
        raise ValueError(f"Sampling mode '{sampling_mode}' is not supported")

    if normalised_values:
        read_mode = cupy.cuda.runtime.cudaReadModeNormalizedFloat
    else:
        read_mode = cupy.cuda.runtime.cudaReadModeElementType

    texture_descriptor = cupy.cuda.texture.TextureDescriptor(
        addressModes=address_mode,
        filterMode=filter_mode,
        readMode=read_mode,
        sRGB=None,
        borderColors=None,
        normalizedCoords=normalised_coords,
        maxAnisotropy=None,
    )

    texture_object = cupy.cuda.texture.TextureObject(
        ressource_descriptor, texture_descriptor
    )

    # 'copy_from' from CUDAArray requires that the num of channels be multiplied
    # to the last axis of the array (see cupy docs!)
    if num_channels > 1:
        array_shape_for_copy = texture_shape[:-1] + (texture_shape[-1] * num_channels,)
    else:
        array_shape_for_copy = texture_shape
    axp = cupy.get_array_module(array)
    array = axp.reshape(array, newshape=array_shape_for_copy)

    if not array.flags.owndata or not not array.flags.c_contiguous:
        # the array must be contiguous, we check if this is a derived array,
        # if yes we must unfortunately copy the data...
        array = array.copy()

    # We need to synchronise otherwise some weird stuff happens! see warp 3d demo does not work withoutv this!
    # Backend.current().synchronise()
    cuda_array.copy_from(array)

    del format_descriptor, texture_descriptor, ressource_descriptor

    return texture_object, cuda_array


def _get_spectrum(spectrum: Union[np.ndarray, str]):
    """Get the data corresponding to the given spectrum name.

    Args:
        spectrum (Union[np.ndarray, str]): the spectrum array or the spectrum itself.

    Raises:
        TypeError: If the spectrum is not recognized.

    Returns:
        np.ndarray: The X-ray spectrum data.
    """
    if isinstance(spectrum, np.ndarray):
        return spectrum
    elif isinstance(spectrum, str):
        if spectrum not in spectral_data.spectrums:
            raise KeyError(f"unrecognized spectrum: {spectrum}")
        return spectral_data.spectrums[spectrum]
    else:
        raise TypeError(f"unrecognized spectrum type: {type(spectrum)}")


# @lru_cache(maxsize=1)
# def max_block_dim(): # TODO (liam): use this maybe?
#     ret = np.inf
#     for devicenum in range(cuda.Device.count()):
#         attrs = cuda.Device(devicenum).get_attributes()
#         ret = min(attrs[cuda.device_attribute.MAX_BLOCK_DIM_X], ret)
#     return ret

# @lru_cache(maxsize=1)
# def max_grid_dim(): # TODO (liam): use this maybe?
#     ret = np.inf
#     for devicenum in range(cuda.Device.count()):
#         attrs = cuda.Device(devicenum).get_attributes()
#         ret = min(attrs[cuda.device_attribute.MAX_GRID_DIM_X], ret)
#     return ret


def _get_kernel_peel_postprocess_module(
    num_intersections: int,
) -> cp.RawModule:
    d = Path(__file__).resolve().parent

    source_path = str(d / "peel_postprocess_kernel.cu")

    with open(source_path, "r") as file:
        source = file.read()

    options = []
    if os.name == "nt":
        log.warning("running on windows is not thoroughly tested")

    options += [
        "-D",
        f"NUM_INTERSECTIONS={num_intersections}",
    ]
    assert num_intersections % 4 == 0, "num_intersections must be a multiple of 4"

    sm = cp.RawModule(code=source, options=tuple(options), backend="nvcc")
    return sm


def _get_kernel_projector_module(
    num_volumes: int,
    num_materials: int,
    mesh_additive_enabled: bool,
    # mesh_additive_and_subtractive_enabled: bool,
    max_mesh_hits: int,
    mesh_layers: int,
    air_index: int,
    attenuate_outside_volume: bool = False,
) -> cp.RawModule:
    """Compile the cuda code for the kernel projector.

    Assumes `project_kernel.cu`, `kernel_vol_seg_data.cu`, and `cubic` interpolation library is in the same directory as THIS
    file.

    Args:
        num_volumes (int): The number of volumes to assume
        num_materials (int): The number of materials to assume

    Returns:
        RawModule: The compiled cuda module

    """
    # path to files for cubic interpolation (folder cubic in DeepDRR)
    d = Path(__file__).resolve().parent
    bicubic_path = str(d / "cubic")
    source_path = str(d / "project_kernel.cu")

    with open(source_path, "r") as file:
        source = file.read()

    options = []
    if os.name == "nt":
        log.warning("running on windows is not thoroughly tested")
        #     options.append("--compiler-options")
        #     options.append('"-D _WIN64"')

        # options.append("-ccbin")
        # options.append(
        #     '"C:\\Program Files\\Microsoft Visual Studio\\2022\\Community\\VC\\Tools\\MSVC\\14.32.31326\\bin\\Hostx64\\x64"'
        # )

    options += [
        "-D",
        f"NUM_VOLUMES={num_volumes}",
        "-D",
        f"MESH_ADDITIVE_ENABLED={int(mesh_additive_enabled)}",
        # "-D",
        # f"MESH_ADDITIVE_AND_SUBTRACTIVE_ENABLED={int(mesh_additive_and_subtractive_enabled)}",
        "-D",
        f"NUM_MATERIALS={num_materials}",
        "-D",
        f"MAX_MESH_HITS={max_mesh_hits}",
        "-D",
        f"MESH_LAYERS={mesh_layers}",
        "-D",
        f"ATTENUATE_OUTSIDE_VOLUME={int(attenuate_outside_volume)}",
        "-D",
        f"AIR_INDEX={air_index}",
        "-I",
        bicubic_path,
        "-I",
        str(d),
    ]
    log.debug(
        f"compiling {source_path} with NUM_VOLUMES={num_volumes}, NUM_MATERIALS={num_materials}"
    )

    sm = cp.RawModule(code=source, options=tuple(options), backend="nvcc")
    return sm


class Projector(object):
    volumes: List[vol.Volume]

    def __init__(
        self,
        volume: vol.Renderable | list[vol.Renderable],
        priorities: Optional[List[int]] = None,
        camera_intrinsics: Optional[geo.CameraIntrinsicTransform] = None,
        device: Optional[Device] = None,
        step: float = 0.1,
        mode: str = "linear",
        spectrum: Union[np.ndarray, str] = "90KV_AL40",
        add_scatter: Optional[bool] = None,
        scatter_num: int = 0,
        add_noise: bool = False,
        photon_count: int = 10000,
        threads: int = 8,
        max_block_index: int = 65535,
        collected_energy: bool = False,  # TODO: add unit test for this
        neglog: bool = True,
        intensity_upper_bound: Optional[float] = None,
        attenuate_outside_volume: bool = False,  # TODO: add unit tests for this, doesn't work with meshes?
        source_to_detector_distance: float = -1,
        carm: Optional[Device] = None,
        max_mesh_hits=32,
        mesh_layers=2,
        cuda_device_id=None,
    ) -> None:
        """Create the projector, which has info for simulating the DRR.

        Usage:
        ```
        with Projector(volume, materials, ...) as projector:
            for projection in projections:
                yield projector(projection)
        ```

        Args:
            volume (Union[Volume, List[Volume]]): a volume object with materials segmented, or a list of volume objects.
            priorities (List[int], optional): Denotes the 'priority level' of the volumes in projection by assigning an integer rank to each volume. At each position, volumes with lower rankings are sampled from as long
                                as they have a non-null segmentation at that location. Valid ranks are in the range [0, NUM_VOLUMES), with rank 0 having precedence over other ranks. Note that multiple volumes can share a
                                rank. If a list of ranks is provided, the ranks are associated in-order to the provided volumes.  If no list is provided (the default), the volumes are assumed to have distinct ranks, and
                                each volume has precedence over the preceding volumes. (This behavior is equivalent to passing in the list: [NUM_VOLUMES - 1, ..., 1, 0].)
            camera_intrinsics (CameraIntrinsicTransform): intrinsics of the projector's camera. (used for sensor size). If None, the CArm object must be provided and have a camera_intrinsics attribute. Defaults to None.
            device (Device, optional): Optional X-ray device object to use, which can provide a mapping from real C-arms to camera poses. If not provided, camera pose must be defined by user. Defaults to None.
            step (float, optional): size of the step along projection ray in voxels. Defaults to 0.1.
            mode (str): Interpolation mode for the kernel. Defaults to "linear".
            spectrum (Union[np.ndarray, str], optional): Spectrum array or name of spectrum to use for projection. Options are `'60KV_AL35'`, `'90KV_AL40'`, and `'120KV_AL43'`. Defaults to '90KV_AL40'.
            add_scatter (bool, optional): Whether to add scatter noise from artifacts. This is deprecated in favor of `scatter_num`. Defaults to None.
            scatter_num (int, optional): the number of photons to sue in the scatter simulation.  If zero, scatter is not simulated.
            add_noise: (bool, optional): Whether to add Poisson noise. Defaults to False.
            photon_count (int, optional): the average number of photons that hit each pixel. (The expected number of photons that hit each pixel is not uniform over each pixel because the detector is a flat panel.) Defaults to 10^4.
            threads (int, optional): Number of threads to use. Defaults to 8.
            max_block_index (int, optional): Maximum GPU block. Defaults to 1024. TODO: determine from compute capability.
            collected_energy (bool, optional): Whether to return data of "intensity" (energy deposited per photon, [keV]) or "collected energy" (energy deposited on pixel, [keV / mm^2]). Defaults to False ("intensity").
            neglog (bool, optional): whether to apply negative log transform to intensity images. If True, outputs are in range [0, 1]. Recommended for easy viewing. Defaults to False.
            intensity_upper_bound (float, optional): Maximum intensity, clipped before neglog, after noise and scatter. A good value is 40 keV / photon. Defaults to None.
            source_to_detector_distance (float, optional): If `device` is not provided, this is the distance from the source to the detector. This limits the lenght rays are traced for. Defaults to -1 (no limit).
            carm (MobileCArm, optional): Deprecated alias for `device`. See `device`.
        """

        self._egl_platform = None

        self.cuda_device_id = cuda_device_id

        self.mesh_layers = mesh_layers

        # set variables
        volume = utils.listify(volume)
        self.volumes = []
        self.priorities = []
        self.primitives = []
        self.meshes = []
        for _vol in volume:
            if isinstance(_vol, vol.Volume):
                self.volumes.append(_vol)
            elif isinstance(_vol, vol.Mesh):
                self.meshes.append(_vol)
                for prim in _vol.mesh.primitives:
                    if isinstance(prim.material, DRRMaterial):
                        self.primitives.append(prim)
                    else:
                        raise ValueError(f"unrecognized material type: {type(_vol)}.")
            else:
                raise ValueError(f"unrecognized Renderable type: {type(_vol)}.")

        self.mesh_additive_enabled = len(self.meshes) > 0
        # self.mesh_subtractive_enabled = False

        # for prim in self.primitives:
        #     if prim.material.subtractive:
        #         self.mesh_subtractive_enabled = True

        if priorities is None:
            self.priorities = [
                len(self.volumes) - 1 - i for i in range(len(self.volumes))
            ]
        else:
            for prio in priorities:
                assert isinstance(
                    prio, int
                ), "missing priority, or priority is not an integer"
                assert (0 <= prio) and (
                    prio < len(volume)
                ), "invalid priority outside range [0, NUM_VOLUMES)"
                self.priorities.append(prio)
        assert len(self.volumes) == len(self.priorities)

        if carm is not None:
            warnings.warn("carm is deprecated, use device instead", DeprecationWarning)
            self.device = carm
        else:
            self.device = device

        self._camera_intrinsics = camera_intrinsics

        self.step = float(step)
        self.mode = mode
        self.spectrum_arr = _get_spectrum(spectrum)
        self._source_to_detector_distance = source_to_detector_distance

        if add_scatter is not None:
            log.warning("add_scatter is deprecated. Set scatter_num instead.")
            if scatter_num != 0:
                raise ValueError("Only set scatter_num.")
            self.scatter_num = 1e7 if add_scatter else 0
        elif scatter_num < 0:
            raise ValueError(f"scatter_num must be non-negative.")
        else:
            self.scatter_num = scatter_num

        if self.scatter_num > 0 and self.device is None:
            raise ValueError("Must provide device to simulate scatter.")

        if self.scatter_num > 0:
            raise DeprecationError("Scatter is deprecated.")

        self.add_noise = add_noise
        self.photon_count = photon_count
        self.threads = threads
        self.max_block_index = max_block_index
        self.collected_energy = collected_energy
        self.neglog = neglog
        self.intensity_upper_bound = intensity_upper_bound
        # TODO (mjudish): handle intensity_upper_bound when [collected_energy is True]
        # Might want to disallow using intensity_upper_bound, due to nonsensicalness

        self.max_mesh_hits = max_mesh_hits
        if self.max_mesh_hits < 4 or self.max_mesh_hits % 4 != 0:
            raise ValueError("max_mesh_depth must be a multiple of 4 and >= 4")

        all_mats = []
        for _vol in self.volumes:
            all_mats.extend(list(_vol.materials.keys()))

        for _vol in self.primitives:
            all_mats.append(_vol.material.drrMatName)

        if attenuate_outside_volume:
            all_mats.append("air")

        self.all_materials = list(set(all_mats))
        self.all_materials.sort()
        log.debug(f"MATERIALS: {self.all_materials}")

        if attenuate_outside_volume:
            assert "air" in self.all_materials
            air_index = self.all_materials.index("air")
        else:
            air_index = 0

        self.air_index = air_index
        self.attenuate_outside_volume = attenuate_outside_volume

        # assertions
        for mat in self.all_materials:
            assert mat in material_coefficients, f"unrecognized material: {mat}"

        # initialized when arrays are allocated.
        self.output_shape = None

        self.initialized = False

    @property
    def source_to_detector_distance(self) -> float:
        if self.device is not None:
            return self.device.source_to_detector_distance
        else:
            return self._source_to_detector_distance

    @property
    def camera_intrinsics(self) -> geo.CameraIntrinsicTransform:
        if self.device is not None:
            return self.device.camera_intrinsics
        elif self._camera_intrinsics is not None:
            return self._camera_intrinsics
        else:
            raise RuntimeError(
                "No device provided. Set the device attribute by passing `device=<device>` to the constructor."
            )

    @property
    def volume(self):
        if len(self.volumes) != 1:
            raise AttributeError(
                f"projector contains multiple volumes. Access them with `projector.volumes[i]`"
            )
        return self.volumes[0]

    @property
    def output_size(self) -> int:
        return int(np.prod(self.output_shape))

    @time_range()
    def _prepare_project(self, camera_projections: geo.CameraProjection):
        if not self.initialized:
            raise RuntimeError("Projector has not been initialized.")

        if not camera_projections and self.device is None:
            raise ValueError(
                "must provide a camera projection object to the projector, unless imaging device (e.g. CArm) is provided"
            )
        elif not camera_projections and self.device is not None:
            with time_range("get_projections"):
                camera_projections = [self.device.get_camera_projection()]
                # log.debug(
                # f"projecting with source at {camera_projections[0].center_in_world}, pointing in {self.device.principle_ray_in_world}..."
                # )
                self.max_ray_length = (
                    math.sqrt(  # TODO: can these really change after construction?
                        self.device.source_to_detector_distance**2
                        + self.device.detector_height**2
                        + self.device.detector_width**2
                    )
                )
        else:
            self.max_ray_length = -1

        return camera_projections

    @time_range()
    def project(
        self,
        *camera_projections: geo.CameraProjection,
    ) -> np.ndarray:
        """Perform the projection.

        Args:
            camera_projection: any number of camera projections. If none are provided, the Projector uses the CArm device to obtain a camera projection.

        Raises:
            ValueError: if no projections are provided and self.device is None.

        Returns:
            np.ndarray: array of DRRs, after mass attenuation, etc.
        """

        camera_projections = self._prepare_project(camera_projections)

        intensities = []
        photon_probs = []
        for i, proj in enumerate(camera_projections):
            log.debug(
                f"Projecting and attenuating camera position {i+1} / {len(camera_projections)}"
            )
            intensity, photon_prob = self._render_single(proj)
            intensities.append(intensity)
            photon_probs.append(photon_prob)

        with time_range("stacking"):
            images = np.stack(intensities)
            photon_prob = np.stack(photon_probs)
            log.debug("Completed projection and attenuation")

        if self.add_noise:  # TODO: add tests
            with time_range("add_noise"):
                log.info("adding Poisson noise")
                images = analytic_generators.add_noise(
                    images, photon_prob, self.photon_count
                )

        if self.intensity_upper_bound is not None:
            with time_range("clipping"):
                images = np.clip(images, None, self.intensity_upper_bound)

        if self.neglog:
            with time_range("neglog"):
                log.debug("applying negative log transform")
                images = utils.neglog(images)

        if images.shape[0] == 1:
            return images[0]
        else:
            return images

    @time_range()
    def _render_single(self, proj: geo.CameraProjection) -> np.ndarray:
        # Only re-allocate if the output shape has changed.
        self.initialize_output_arrays(proj.intrinsic.sensor_size)

        self._update_object_locations(proj)

        if self.mesh_additive_enabled:
            self._render_mesh(proj)

        with time_range("prep_args"):
            args = [
                np.uint64(self.volumes_texobs_gpu.data.ptr),
                np.uint64(self.seg_texobs_gpu.data.ptr),
                np.int32(proj.sensor_width),  # out_width
                np.int32(proj.sensor_height),  # out_height
                np.float32(self.step),  # step
                np.uint64(self.priorities_gpu.data.ptr),  # priority
                np.uint64(self.minPointX_gpu.data.ptr),  # gVolumeEdgeMinPointX
                np.uint64(self.minPointY_gpu.data.ptr),  # gVolumeEdgeMinPointY
                np.uint64(self.minPointZ_gpu.data.ptr),  # gVolumeEdgeMinPointZ
                np.uint64(self.maxPointX_gpu.data.ptr),  # gVolumeEdgeMaxPointX
                np.uint64(self.maxPointY_gpu.data.ptr),  # gVolumeEdgeMaxPointY
                np.uint64(self.maxPointZ_gpu.data.ptr),  # gVolumeEdgeMaxPointZ
                np.uint64(self.voxelSizeX_gpu.data.ptr),  # gVoxelElementSizeX
                np.uint64(self.voxelSizeY_gpu.data.ptr),  # gVoxelElementSizeY
                np.uint64(self.voxelSizeZ_gpu.data.ptr),  # gVoxelElementSizeZ
                np.uint64(self.sourceX_gpu.data.ptr),  # sx_ijk
                np.uint64(self.sourceY_gpu.data.ptr),  # sy_ijk
                np.uint64(self.sourceZ_gpu.data.ptr),  # sz_ijk
                np.float32(self.max_ray_length),  # max_ray_length
                np.uint64(self.world_from_index_gpu.data.ptr),  # world_from_index
                np.uint64(self.ijk_from_world_gpu.data.ptr),  # ijk_from_world
                np.int32(self.spectrum_arr.shape[0]),  # n_bins
                np.uint64(self.energies_gpu.data.ptr),  # energies
                np.uint64(self.pdf_gpu.data.ptr),  # pdf
                np.uint64(self.absorption_coef_table_gpu.data.ptr),  # absorb_coef_table
                np.uint64(self.intensity_gpu.data.ptr),  # intensity
                np.uint64(self.photon_prob_gpu.data.ptr),  # photon_prob
                self.solid_angle_gpu,  # solid_angle
                np.uint64(self.mesh_hit_alphas_gpu.data.ptr),
                np.uint64(self.mesh_hit_facing_gpu.data.ptr),
                np.uint64(self.mesh_sub_layer_valid.data.ptr),
                np.uint64(self.additive_densities_gpu.data.ptr),
                np.uint64(self.prim_unique_materials_gpu.data.ptr),
                np.int32(len(self.prim_unique_materials)),
                # np.int32(self.mesh_layers),
                # np.int32(self.max_mesh_hits),
            ]

            # Calculate required blocks
            blocks_w = int(np.ceil(self.output_shape[0] / self.threads))
            blocks_h = int(np.ceil(self.output_shape[1] / self.threads))
            block = (self.threads, self.threads, 1)
            log.debug(
                f"Running: {blocks_w}x{blocks_h} blocks with {self.threads}x{self.threads} threads each"
            )

        log.debug("args: {}".format("\n".join(map(str, args))))
        with time_range("project_kernel"):
            if blocks_w <= self.max_block_index and blocks_h <= self.max_block_index:
                offset_w = np.int32(0)
                offset_h = np.int32(0)
                self.project_kernel(
                    block=block,
                    grid=(blocks_w, blocks_h),
                    args=(*args, offset_w, offset_h),
                )
            else:
                raise DeprecationWarning(
                    "Patchwise projection is deprecated, try increasing max_block_index and/or threads. Please raise an issue if you need this feature."
                )

            # def fast_host_to_device(d_a, a):
            #     d_a.data.copy_from(a.ctypes.data, a.nbytes)

            # def fast_device_to_host(a, d_a):
            #     a.ctypes.data.copy_from(d_a.data, a.nbytes)

        with time_range("intensity copy to host"):
            intensity = cp.asnumpy(self.intensity_gpu)
            intensity = intensity.reshape(self.output_shape)
            intensity = np.swapaxes(intensity, 0, 1).copy()

        with time_range("photon_prob copy to host"):
            photon_prob = cp.asnumpy(self.photon_prob_gpu)
            photon_prob = photon_prob.reshape(self.output_shape)
            photon_prob = np.swapaxes(photon_prob, 0, 1).copy()

        collected_energy_data = intensity
        if self.collected_energy:
            collected_energy_data = self._calculate_collected_energy_per_pixel(
                proj, intensity
            )

        return collected_energy_data, photon_prob

    @time_range()
    def _update_object_locations(self, proj: geo.CameraProjection) -> None:
        world_from_index = np.array(proj.world_from_index[:-1, :]).astype(np.float32)
        self.world_from_index_gpu = cp.asarray(world_from_index)

        sourceX = np.zeros(len(self.volumes), dtype=np.float32)
        sourceY = np.zeros(len(self.volumes), dtype=np.float32)
        sourceZ = np.zeros(len(self.volumes), dtype=np.float32)

        ijk_from_world_cpu = np.zeros(len(self.volumes) * 3 * 4, dtype=np.float32)

        for vol_id, _vol in enumerate(self.volumes):
            source_ijk = np.array(
                _vol.IJK_from_world
                @ proj.center_in_world  # TODO (liam): Remove unused center arguments
            ).astype(np.float32)

            sourceX[vol_id] = source_ijk[0]
            sourceY[vol_id] = source_ijk[1]
            sourceZ[vol_id] = source_ijk[2]

            # TODO: prefer toarray() to get transform throughout
            IJK_from_world = _vol.IJK_from_world.toarray()
            ijk_from_world_cpu[
                IJK_from_world.size * vol_id : IJK_from_world.size * (vol_id + 1)
            ] = IJK_from_world.flatten()
        self.ijk_from_world_gpu = cp.asarray(ijk_from_world_cpu)

        self.sourceX_gpu = cp.asarray(sourceX)
        self.sourceY_gpu = cp.asarray(sourceY)
        self.sourceZ_gpu = cp.asarray(sourceZ)

    @time_range()
    def _calculate_collected_energy_per_pixel(
        self, proj: geo.CameraProjection, intensity: np.ndarray
    ) -> np.ndarray:
        # transform to collected energy in keV per cm^2 (or keV per mm^2)
        assert np.array_equal(self.solid_angle_gpu, np.uint64(0)) == False
        solid_angle = cp.asnumpy(self.solid_angle_gpu).reshape(self.output_shape)
        solid_angle = np.swapaxes(solid_angle, 0, 1).copy()

        # TODO (mjudish): is this calculation valid? SDD is in [mm], what does f{x,y} measure?
        pixel_size_x = self.source_to_detector_distance / proj.index_from_camera2d.fx
        pixel_size_y = self.source_to_detector_distance / proj.index_from_camera2d.fy

        # get energy deposited by multiplying [intensity] with [number of photons to hit each pixel]
        deposited_energy = (
            np.multiply(intensity, solid_angle)
            * self.photon_count
            / np.average(solid_angle)
        )
        # convert to keV / mm^2
        deposited_energy /= pixel_size_x * pixel_size_y
        return deposited_energy

    @time_range()
    def _setup_pyrender_scene(self, proj: geo.CameraProjection):
        with time_range("set_mesh_poses"):
            for mesh_id, mesh in enumerate(self.meshes):
                self.mesh_nodes[mesh_id].matrix = mesh.world_from_ijk

        with time_range("mesh_camera_setup"):
            self.cam.fx = proj.intrinsic.fx
            self.cam.fy = proj.intrinsic.fy
            self.cam.cx = proj.intrinsic.cx
            self.cam.cy = proj.intrinsic.cy
            self.cam.znear = 1  # self.device.source_to_detector_distance / 1000
            self.cam.zfar = self.device.source_to_detector_distance * 4

            deepdrr_to_opengl_cam = np.array(
                [
                    [1, 0, 0, 0],
                    [0, 1, 0, 0],
                    [0, 0, -1, 0],
                    [0, 0, 0, 1],
                ]
            )

            self.cam_node.matrix = np.array(proj.extrinsic.inv) @ deepdrr_to_opengl_cam

            zfar = self.device.source_to_detector_distance * 2 * 4  # TODO (liam)

        return zfar

    def project_seg(
        self,
        *camera_projections: geo.CameraProjection,
        tags: Optional[List[str]] = None,
    ) -> np.ndarray:
        """
        TODO

        Args:
            camera_projections: TODO
            seg_node_map: TODO

        Returns:
            np.ndarray: TODO
        """
        if len(camera_projections) > 1:
            raise NotImplementedError("multiple projections")
        camera_projections = self._prepare_project(camera_projections)
        return self._render_seg(camera_projections[0], tags=tags)

    def _render_seg(
        self, proj: geo.CameraProjection, tags: Optional[List[str]] = None
    ) -> np.ndarray:
        zfar = self._setup_pyrender_scene(proj)
        res = self._render_mesh_seg(proj, zfar, tags=tags)
        return res

    def project_hits(
        self,
        *camera_projections: geo.CameraProjection,
        tags: Optional[List[Optional[List[str]]]] = None,
    ) -> cupy.array:
        """
        For each mesh layer, compute a list of entry and exit alpha values for each pixel.
        Each pixel list will have an even number of elements and is padded by [inf] values.
        The list is sorted by closest to farthest intersection.
        For example: [entry0, exit0, entry1, exit1, inf, inf, ...].

        Args:
            camera_projections: TODO
            seg_node_map: TODO

        Returns:
            np.array: Numpy array of Float32s of shape (mesh_layers, height, width, max_mesh_hits)
        """
        if len(camera_projections) > 1:
            raise NotImplementedError("multiple projections")
        camera_projections = self._prepare_project(camera_projections)
        return self._render_hits(camera_projections[0], tags=tags)

    def _render_hits(
        self,
        proj: geo.CameraProjection,
        tags: Optional[List[Optional[List[str]]]] = None,
    ) -> cupy.array:
        zfar = self._setup_pyrender_scene(proj)
        res = []
        if tags is not None:
            for tag in tags:
                self._render_mesh_subtractive_single(
                    proj, zfar, layer_idx=0, hits_mode=True, tags=tag
                )
                res.append(
                    self.mesh_hit_alphas_gpu[0]
                    .get()
                    .reshape(
                        self.output_shape[1], self.output_shape[0], self.max_mesh_hits
                    )
                )
        return res

    def project_travel(
        self,
        *camera_projections: geo.CameraProjection,
        tags: Optional[List[Optional[List[str]]]] = None,
    ) -> cupy.array:

        if len(camera_projections) > 1:
            raise NotImplementedError("multiple projections")
        camera_projections = self._prepare_project(camera_projections)
        return self._render_distance(camera_projections[0], tags=tags)

    def _render_distance(
        self,
        proj: geo.CameraProjection,
        tags: Optional[List[Optional[List[str]]]] = None,
    ) -> cupy.array:
        zfar = self._setup_pyrender_scene(proj)
        res = []
        if tags is not None:
            for tag in tags:
                layer_idx = 0
                mat_idx = 0
                rend_out = self.gl_renderer.render(
                    self.scene,
                    drr_mode=DRRMode.DENSITY,
                    flags=RenderFlags.RGBA,
                    zfar=zfar,
                    mat=None,
                    mat_idx=0,
                    tags=tag,
                    layer_idx=layer_idx,
                    density_override=1,
                )
<<<<<<< HEAD
                rend_out[:, :, 0][np.abs(rend_out[:, :, 1]) > 0.01] = 0
                res.append(rend_out[:, :, 0])
=======
                out_im = rend_out[:,:,0]
                out_im[np.abs(rend_out[:,:,1])>0.01] = 0
                out_im[out_im<0] = 0
                res.append(out_im)
>>>>>>> ac54d2da
        return res

    @time_range()
    def _render_mesh(self, proj: geo.CameraProjection) -> None:
        zfar = self._setup_pyrender_scene(proj)

        self._render_mesh_additive(proj, zfar)
        self._render_mesh_subtractive(proj, zfar)
        self._subtract_from_additive(proj, zfar)
        self._transfer_additive_to_cuda(proj, zfar)

    @time_range()
    def _render_mesh_additive(
        self, proj: geo.CameraProjection, zfar: float, density_override=None
    ) -> None:
        """
        For each mesh layer and material combination, get the ray density.

        Args:
            proj (geo.CameraProjection): The camera projection.
            zfar (float): The far clipping plane distance.
        """
        width = proj.intrinsic.sensor_width
        height = proj.intrinsic.sensor_height
        total_pixels = width * height

        for layer_idx in range(self.mesh_layers):
            for mat_idx, mat in enumerate(self.prim_unique_materials):
                with time_range("additive_render"):
                    self.gl_renderer.render(
                        self.scene,
                        drr_mode=DRRMode.DENSITY,
                        flags=RenderFlags.RGBA,
                        zfar=zfar,
                        mat=mat,
                        mat_idx=mat_idx,
                        layer_idx=layer_idx,
                        density_override=density_override,
                    )

    @time_range()
    def _render_mesh_seg(
        self, proj: geo.CameraProjection, zfar: float, tags: Optional[List[str]] = None
    ) -> None:
        width = proj.intrinsic.sensor_width
        height = proj.intrinsic.sensor_height
        total_pixels = width * height

        # with time_range("seg_render"):
        #     res = self.gl_renderer.render(
        #         self.scene,
        #         drr_mode=DRRMode.SEG,
        #         flags=RenderFlags.RGBA,
        #         zfar=zfar,
        #         tags=tags,
        #     )
        #     res = np.flip(res, axis=0)
        batch_size = 4
        batched = []
        for i in range(0, len(tags), batch_size):
            batched.append(tags[i : i + batch_size])

        res = []
        for batch in batched:
            with time_range("seg_render"):
                res_batch = self.gl_renderer.render(
                    self.scene,
                    drr_mode=DRRMode.SEG,
                    flags=RenderFlags.RGBA,
                    zfar=zfar,
                    tags=batch,
                )
                for i in range(len(batch)):
                    res.append(res_batch[:, :, i])

        return res

    @time_range()
    def _render_mesh_subtractive(
        self, proj: geo.CameraProjection, zfar: float, hits_mode: bool = False
    ) -> None:
        for layer_idx in range(self.mesh_layers):
            layer_enabled = False
            for mesh in self.meshes:
                if mesh.mesh.is_visible:
                    for prim in mesh.mesh.primitives:
                        if (
                            prim.material.layer == layer_idx
                            and prim.material.subtractive
                        ):
                            layer_enabled = True
                            break

            self.mesh_sub_layer_valid[layer_idx] = 1 if layer_enabled else 0

            if layer_enabled:
                self._render_mesh_subtractive_single(proj, zfar, layer_idx, hits_mode)

    def _render_mesh_subtractive_single(
        self,
        proj: geo.CameraProjection,
        zfar: float,
        layer_idx: int,
        hits_mode: bool,
        tags: Optional[List[str]] = None,
    ) -> None:
        width = proj.intrinsic.sensor_width
        height = proj.intrinsic.sensor_height
        total_pixels = width * height

        with time_range("subtractive_render"):
            self.gl_renderer.render(
                self.scene,
                drr_mode=DRRMode.DIST,
                flags=RenderFlags.RGBA,
                zfar=zfar,
                layer_idx=None if hits_mode else layer_idx,
                force_all_subtract=hits_mode,
                tags=tags,
            )

        for tex_idx in range(self.gl_renderer.num_peel_passes):
            pointer_into_hit_alphas = int(
                int(self.mesh_hit_alphas_tex_gpu.data.ptr)
                + layer_idx
                * self.gl_renderer.num_peel_passes
                * total_pixels
                * 4
                * NUMBYTES_FLOAT32
                + tex_idx * total_pixels * 4 * NUMBYTES_FLOAT32
            )
            gl_tex_to_gpu(
                self.gl_renderer.subtractive_reg_ims[tex_idx],
                pointer_into_hit_alphas,
                width,
                height,
                4,
            )

        self.kernel_reorder(
            args=(
                np.uint64(
                    self.mesh_hit_alphas_tex_gpu.data.ptr
                    + layer_idx
                    * self.gl_renderer.num_peel_passes
                    * total_pixels
                    * 4
                    * NUMBYTES_FLOAT32
                ),
                np.uint64(
                    self.mesh_hit_alphas_gpu.data.ptr
                    + layer_idx
                    * self.gl_renderer.num_peel_passes
                    * total_pixels
                    * 4
                    * NUMBYTES_FLOAT32
                ),
                np.int32(total_pixels),
            ),
            block=(256, 1, 1),  # TODO (liam)
            grid=(128, 1),  # TODO (liam)
        )

        self.kernel_tide(
            args=(
                np.uint64(
                    self.mesh_hit_alphas_gpu.data.ptr
                    + layer_idx
                    * self.gl_renderer.num_peel_passes
                    * total_pixels
                    * 4
                    * NUMBYTES_FLOAT32
                ),
                np.uint64(
                    self.mesh_hit_facing_gpu.data.ptr
                    + layer_idx
                    * self.gl_renderer.num_peel_passes
                    * total_pixels
                    * 4
                    * NUMBYTES_INT8
                ),
                np.int32(total_pixels),
                np.float32(self.device.source_to_detector_distance * 2),
            ),
            block=(32, 1, 1),  # TODO (liam)
            grid=(2048, 1),  # TODO (liam)
        )

        if not hits_mode:
            self.kernel_reorder2(
                args=(
                    np.uint64(
                        self.mesh_hit_alphas_gpu.data.ptr
                        + layer_idx
                        * self.gl_renderer.num_peel_passes
                        * total_pixels
                        * 4
                        * NUMBYTES_FLOAT32
                    ),
                    np.uint64(
                        self.mesh_hit_alphas_tex_gpu.data.ptr
                        + layer_idx
                        * self.gl_renderer.num_peel_passes
                        * total_pixels
                        * 4
                        * NUMBYTES_FLOAT32
                    ),
                    np.int32(total_pixels),
                ),
                block=(256, 1, 1),  # TODO (liam)
                grid=(128, 1),  # TODO (liam)
            )

    def _subtract_from_additive(self, proj: geo.CameraProjection, zfar: float) -> None:
        width = proj.intrinsic.sensor_width
        height = proj.intrinsic.sensor_height
        total_pixels = width * height

        # For each layer
        for subtrahend_layer_idx in range(self.mesh_layers - 1, -1, -1):
            if not self.mesh_sub_layer_valid[subtrahend_layer_idx]:
                continue

            # For each subtractive layer pair
            num_mesh_hit_pairs = self.max_mesh_hits // 2
            for tex_idx in range(num_mesh_hit_pairs):  # TODO: only mesh peel nonzero
                # transfer self.mesh_hit_alphas_gpu to gl textures
                pointer_into_mesh_hit_alphas_tex_gpu = int(
                    int(self.mesh_hit_alphas_tex_gpu.data.ptr)
                    + subtrahend_layer_idx
                    * num_mesh_hit_pairs
                    * total_pixels
                    * 2
                    * NUMBYTES_FLOAT32
                    + tex_idx * total_pixels * 2 * NUMBYTES_FLOAT32
                )
                gl_gpu_to_tex(
                    self.gl_renderer.mesh_sub_reg_ims[tex_idx],
                    pointer_into_mesh_hit_alphas_tex_gpu,
                    width,
                    height,
                    2,
                )

                for minuend_layer_idx in range(subtrahend_layer_idx):
                    for mat_idx, mat in enumerate(self.prim_unique_materials):
                        with time_range("mesh_mesh_sub_render"):
                            self.gl_renderer.render(
                                self.scene,
                                drr_mode=DRRMode.MESH_SUB,
                                flags=RenderFlags.RGBA,
                                zfar=zfar,
                                mat=mat,
                                mat_idx=mat_idx,
                                layer_idx=minuend_layer_idx,
                                tex_idx=tex_idx,
                            )

    def _transfer_additive_to_cuda(
        self, proj: geo.CameraProjection, zfar: float
    ) -> None:
        width = proj.intrinsic.sensor_width
        height = proj.intrinsic.sensor_height
        total_pixels = width * height

        # transfer all the additive
        for layer_idx in range(self.mesh_layers):
            for mat_idx, mat in enumerate(self.prim_unique_materials):
                pointer_into_additive_densities = (
                    int(self.additive_densities_gpu.data.ptr)
                    + layer_idx
                    * len(self.prim_unique_materials)
                    * total_pixels
                    * 2
                    * NUMBYTES_FLOAT32
                    + mat_idx * total_pixels * 2 * NUMBYTES_FLOAT32
                )

                gl_tex_to_gpu(
                    self.gl_renderer.additive_reg_ims[
                        layer_idx * len(self.prim_unique_materials) + mat_idx
                    ],
                    pointer_into_additive_densities,
                    width,
                    height,
                    2,
                )

    def project_over_carm_range(
        self,
        phi_range: Tuple[float, float, float],
        theta_range: Tuple[float, float, float],
        degrees: bool = True,
    ) -> np.ndarray:
        """Project over a range of angles using the included CArm.

        Ignores the CArm's internal pose, except for its isocenter.

        """
        if self.device is None:
            raise RuntimeError("must provide carm device to projector")

        if not isinstance(self.device, Device):
            raise TypeError("device must be a CArm")

        camera_projections = []
        phis, thetas = utils.generate_uniform_angles(phi_range, theta_range)
        for phi, theta in zip(phis, thetas):
            extrinsic = self.device.get_camera3d_from_world(
                self.device.isocenter,
                phi,
                theta,
                degrees=degrees,
            )

            camera_projections.append(
                geo.CameraProjection(self.camera_intrinsics, extrinsic)
            )

        return self.project(*camera_projections)

    @time_range()
    def initialize_output_arrays(self, sensor_size: Tuple[int, int]) -> None:
        """Allocate arrays dependent on the output size. Frees previously allocated arrays.

        This may have to be called multiple times if the output size changes.

        """
        # TODO: only allocate if the size grows. Otherwise, reuse the existing arrays.

        if self.initialized and self.output_shape == sensor_size:
            return

        if self.initialized:
            if len(self.primitives) > 0:
                log.error(
                    "Changing sensor size while using meshes is not yet supported."  # TODO (liam)
                )
            self.intensity_gpu = None
            self.photon_prob_gpu = None
            if self.collected_energy:
                self.solid_angle_gpu = None

        # Changes the output size as well
        self.output_shape = sensor_size

        # allocate intensity array on GPU (4 bytes to a float32)
        self.intensity_gpu = cp.zeros(self.output_size, dtype=np.float32)
        log.debug(
            f"bytes alloc'd for {self.output_shape} self.intensity_gpu: {self.output_size * NUMBYTES_FLOAT32}"
        )

        # allocate photon_prob array on GPU (4 bytes to a float32)
        self.photon_prob_gpu = cp.zeros(self.output_size, dtype=np.float32)
        log.debug(
            f"bytes alloc'd for {self.output_shape} self.photon_prob_gpu: {self.output_size * NUMBYTES_FLOAT32}"
        )

        # allocate solid_angle array on GPU as needed (4 bytes to a float32)
        if self.collected_energy:
            self.solid_angle_gpu = cp.zeros(self.output_size, dtype=np.float32)
            log.debug(
                f"bytes alloc'd for {self.output_shape} self.solid_angle_gpu: {self.output_size * NUMBYTES_FLOAT32}"
            )
        else:
            # NULL. Don't need to do solid angle calculation
            self.solid_angle_gpu = np.uint64(0)

    def initialize(self):
        """Allocate GPU memory and transfer the volume, segmentations to GPU."""
        if self.initialized:
            raise RuntimeError("Close projector before initializing again.")

        # TODO: in this function, there are several instances of axis swaps.
        # We may want to investigate if the axis swaps are necessary.

        log.debug(f"beginning call to Projector.initialize")
        init_tick = time.perf_counter()

        width = self.device.sensor_width
        height = self.device.sensor_height
        total_pixels = width * height

        device_id = int(os.environ.get("EGL_DEVICE_ID", "0"))
        egl_device = egl.get_device_by_index(device_id)
        self._egl_platform = egl.EGLPlatform(
            viewport_width=width, viewport_height=height, device=egl_device
        )
        self._egl_platform.init_context()
        self._egl_platform.make_current()

        self.cupy_device = cupy.cuda.Device(self.cuda_device_id)
        self.cupy_device.__enter__()

        cp.cuda.memory._set_thread_local_allocator(None)  # TODO: what does this do?

        # self.enable_unified_memory = False
        # self.mempool = cp.cuda.MemoryPool(cp.cuda.memory.malloc_managed if self.enable_unified_memory else None)
        # self._previous_allocator = cp.cuda.memory._get_thread_local_allocator()
        # cp.cuda.memory._set_thread_local_allocator(self.mempool.malloc)

        # cupy.cuda.set_allocator(cupy.cuda.MemoryAsyncPool().malloc)

        # compile the module, moved to to initialize because it needs to happen after the context is created
        self.mod = _get_kernel_projector_module(
            len(self.volumes),
            len(self.all_materials),
            self.mesh_additive_enabled,
            # self.mesh_subtractive_enabled,
            self.max_mesh_hits,
            self.mesh_layers,
            air_index=self.air_index,
            attenuate_outside_volume=self.attenuate_outside_volume,
        )
        self.project_kernel = self.mod.get_function("projectKernel")

        self.peel_postprocess_mod = _get_kernel_peel_postprocess_module(
            num_intersections=self.max_mesh_hits
        )
        self.kernel_tide = self.peel_postprocess_mod.get_function("kernelTide")
        self.kernel_reorder = self.peel_postprocess_mod.get_function("kernelReorder")
        self.kernel_reorder2 = self.peel_postprocess_mod.get_function("kernelReorder2")

        self.volumes_texobs = []
        self.volumes_texarrs = []
        for vol_id, volume in enumerate(self.volumes):
            volume = np.array(volume)
            volume = np.moveaxis(volume, [0, 1, 2], [2, 1, 0]).copy()
            vol_texobj, vol_texarr = create_cuda_texture(volume)

            self.volumes_texarrs.append(vol_texarr)
            self.volumes_texobs.append(vol_texobj)

        init_tock = time.perf_counter()
        log.debug(f"time elapsed after intializing volumes: {init_tock - init_tick}")

        self.seg_texobs = []
        self.seg_texarrs = []
        for vol_id, _vol in enumerate(self.volumes):
            for mat_id, mat in enumerate(self.all_materials):
                seg = None
                if mat in _vol.materials:
                    seg = _vol.materials[mat]
                else:
                    seg = np.zeros(_vol.shape).astype(
                        np.float32
                    )  # TODO (liam): 8 bit textures to save VRAM?
                seg = np.moveaxis(seg, [0, 1, 2], [2, 1, 0]).copy()
                texobj, texarr = create_cuda_texture(seg)
                self.seg_texobs.append(texobj)
                self.seg_texarrs.append(texarr)

        self.volumes_texobs_gpu = cp.array(
            [x.ptr for x in self.volumes_texobs], dtype=np.uint64
        )
        self.seg_texobs_gpu = cp.array(
            [x.ptr for x in self.seg_texobs], dtype=np.uint64
        )

        self.prim_unique_materials = list(
            set([mesh.material.drrMatName for mesh in self.primitives])
        )
        self.prim_unique_materials.sort()  # for deterministic results
        self.prim_unique_materials_indices = [
            self.all_materials.index(mat) for mat in self.prim_unique_materials
        ]
        self.prim_unique_materials_gpu = cp.array(
            self.prim_unique_materials_indices, dtype=np.int32
        )

        init_tock = time.perf_counter()
        log.debug(
            f"time elapsed after intializing segmentations: {init_tock - init_tick}"
        )

        self.scene = Scene(bg_color=[0.0, 0.0, 0.0])

        self.mesh_nodes = []
        for drrmesh in self.meshes:
            node = Node()
            drrmesh.mesh.originmesh = drrmesh
            self.scene.add_node(node)
            self.mesh_nodes.append(node)
            self.scene.add(drrmesh.mesh, parent_node=node)

        cam_intr = self.device.camera_intrinsics

        self.cam = IntrinsicsCamera(
            fx=cam_intr.fx,
            fy=cam_intr.fy,
            cx=cam_intr.cx,
            cy=cam_intr.cy,
            znear=self.device.source_to_detector_distance
            / 1000,  # TODO (liam) near clipping plane parameter
            zfar=self.device.source_to_detector_distance,
        )

        self.cam_node = self.scene.add(self.cam)

        self._renderer = Renderer(
            viewport_width=width,
            viewport_height=height,
            num_peel_passes=self.max_mesh_hits // 4,
            mesh_layers=self.max_mesh_hits,
            prim_unqiue_materials=len(self.prim_unique_materials),
        )
        self.gl_renderer = self._renderer

        self.additive_densities_gpu = cp.zeros(
            self.mesh_layers * len(self.prim_unique_materials) * total_pixels * 2,
            dtype=np.float32,
        )

        # allocate volumes' priority level on the GPU
        self.priorities_gpu = cp.zeros(len(self.volumes), dtype=np.int32)
        for vol_id, prio in enumerate(self.priorities):
            self.priorities_gpu[vol_id] = prio

        # allocate gVolumeEdge{Min,Max}Point{X,Y,Z} and gVoxelElementSize{X,Y,Z} on the GPU
        self.minPointX_gpu = cp.zeros(len(self.volumes), dtype=np.float32)
        self.minPointY_gpu = cp.zeros(len(self.volumes), dtype=np.float32)
        self.minPointZ_gpu = cp.zeros(len(self.volumes), dtype=np.float32)

        self.maxPointX_gpu = cp.zeros(len(self.volumes), dtype=np.float32)
        self.maxPointY_gpu = cp.zeros(len(self.volumes), dtype=np.float32)
        self.maxPointZ_gpu = cp.zeros(len(self.volumes), dtype=np.float32)

        self.voxelSizeX_gpu = cp.zeros(len(self.volumes), dtype=np.float32)
        self.voxelSizeY_gpu = cp.zeros(len(self.volumes), dtype=np.float32)
        self.voxelSizeZ_gpu = cp.zeros(len(self.volumes), dtype=np.float32)

        for i, _vol in enumerate(self.volumes):
            gpu_ptr_offset = NUMBYTES_FLOAT32 * i
            self.minPointX_gpu[i] = np.float32(-0.5)
            self.minPointY_gpu[i] = np.float32(-0.5)
            self.minPointZ_gpu[i] = np.float32(-0.5)

            self.maxPointX_gpu[i] = np.float32(_vol.shape[0] - 0.5)
            self.maxPointY_gpu[i] = np.float32(_vol.shape[1] - 0.5)
            self.maxPointZ_gpu[i] = np.float32(_vol.shape[2] - 0.5)
            self.voxelSizeX_gpu[i] = np.float32(_vol.spacing[0])
            self.voxelSizeY_gpu[i] = np.float32(_vol.spacing[1])
            self.voxelSizeZ_gpu[i] = np.float32(_vol.spacing[2])
        log.debug(f"gVolume information allocated and copied to GPU")

        # allocate source coord.s on GPU (4 bytes for each of {x,y,z} for each volume)
        self.sourceX_gpu = cp.zeros(len(self.volumes), dtype=np.float32)
        self.sourceY_gpu = cp.zeros(len(self.volumes), dtype=np.float32)
        self.sourceZ_gpu = cp.zeros(len(self.volumes), dtype=np.float32)

        init_tock = time.perf_counter()
        log.debug(
            f"time elapsed after intializing multivolume stuff: {init_tock - init_tick}"
        )

        # allocate world_from_index matrix array on GPU (3x3 array x 4 bytes per float32)
        self.world_from_index_gpu = cp.zeros(3 * 3, dtype=np.float32)

        # allocate ijk_from_world for each volume.
        self.ijk_from_world_gpu = cp.zeros(len(self.volumes) * 3 * 4, dtype=np.float32)

        # Initializes the output_shape as well.
        self.initialize_output_arrays(self.camera_intrinsics.sensor_size)

        # allocate and transfer spectrum energies (4 bytes to a float32)
        assert isinstance(self.spectrum_arr, np.ndarray)
        noncont_energies = self.spectrum_arr[:, 0].copy() / 1000
        contiguous_energies = np.ascontiguousarray(noncont_energies, dtype=np.float32)
        n_bins = contiguous_energies.shape[0]
        self.energies_gpu = cp.asarray(contiguous_energies)
        log.debug(f"bytes alloc'd for self.energies_gpu: {n_bins * NUMBYTES_FLOAT32}")

        # allocate and transfer spectrum pdf (4 bytes to a float32)
        noncont_pdf = self.spectrum_arr[:, 1] / np.sum(self.spectrum_arr[:, 1])
        contiguous_pdf = np.ascontiguousarray(noncont_pdf.copy(), dtype=np.float32)
        assert contiguous_pdf.shape == contiguous_energies.shape
        assert contiguous_pdf.shape[0] == n_bins
        self.pdf_gpu = cp.asarray(contiguous_pdf)
        log.debug(f"bytes alloc'd for self.pdf_gpu {n_bins * NUMBYTES_FLOAT32}")

        # precompute, allocate, and transfer the get_absorption_coef(energy, material) table (4 bytes to a float32)
        absorption_coef_table = np.zeros(n_bins * len(self.all_materials)).astype(
            np.float32
        )
        for bin in range(n_bins):  # , energy in enumerate(energies):
            for m, mat_name in enumerate(self.all_materials):
                absorption_coef_table[bin * len(self.all_materials) + m] = (
                    mass_attenuation.get_absorption_coefs(
                        contiguous_energies[bin], mat_name
                    )
                )
        self.absorption_coef_table_gpu = cp.asarray(absorption_coef_table)
        log.debug(
            f"size alloc'd for self.absorption_coef_table_gpu: {n_bins * len(self.all_materials) * NUMBYTES_FLOAT32}"
        )

        init_tock = time.perf_counter()
        log.debug(
            f"time elapsed after intializing rest of primary-signal stuff: {init_tock - init_tick}"
        )

        self.mesh_sub_layer_valid = cp.zeros((self.mesh_layers), dtype=np.int8)
        self.mesh_hit_alphas_gpu = cp.zeros(
            (self.mesh_layers, total_pixels, self.max_mesh_hits), dtype=np.float32
        )
        self.mesh_hit_alphas_tex_gpu = cp.zeros(
            (self.mesh_layers, total_pixels, self.max_mesh_hits), dtype=np.float32
        )
        self.mesh_hit_facing_gpu = cp.zeros(
            (self.mesh_layers, total_pixels, self.max_mesh_hits), dtype=np.int8
        )

        init_tock = time.perf_counter()
        log.debug(
            f"time elapsed after intializing rest of stuff: {init_tock - init_tick}"
        )

        # Mark self as initialized.
        self.initialized = True

    def free(self):
        """Free the allocated GPU memory."""
        if self.initialized:
            self.gl_renderer.delete()

            self.volumes_texobs = None
            self.volumes_texarrs = None
            self.seg_texobs = None
            self.seg_texarrs = None

            self.mesh_sub_layer_valid = None
            self.mesh_hit_alphas_gpu = None
            self.mesh_hit_alphas_tex_gpu = None
            self.mesh_hit_facing_gpu = None
            self.additive_densities_gpu = None
            self.prim_unique_materials_gpu = None

            self.priorities_gpu = None
            self.minPointX_gpu = None
            self.minPointY_gpu = None
            self.minPointZ_gpu = None
            self.maxPointX_gpu = None
            self.maxPointY_gpu = None
            self.maxPointZ_gpu = None
            self.voxelSizeX_gpu = None
            self.voxelSizeY_gpu = None
            self.voxelSizeZ_gpu = None
            self.sourceX_gpu = None
            self.sourceY_gpu = None
            self.sourceZ_gpu = None
            self.world_from_index_gpu = None
            self.ijk_from_world_gpu = None
            self.intensity_gpu = None
            self.photon_prob_gpu = None

            if self.collected_energy:
                self.solid_angle_gpu = None

            self.energies_gpu = None
            self.pdf_gpu = None
            self.absorption_coef_table_gpu = None

            self.cupy_device.__exit__()

        self.initialized = False

    def __enter__(self):
        self.initialize()
        return self

    def __exit__(self, type, value, tb):
        self.free()

    def __call__(self, *args, **kwargs):
        return self.project(*args, **kwargs)<|MERGE_RESOLUTION|>--- conflicted
+++ resolved
@@ -980,15 +980,10 @@
                     layer_idx=layer_idx,
                     density_override=1,
                 )
-<<<<<<< HEAD
-                rend_out[:, :, 0][np.abs(rend_out[:, :, 1]) > 0.01] = 0
-                res.append(rend_out[:, :, 0])
-=======
-                out_im = rend_out[:,:,0]
-                out_im[np.abs(rend_out[:,:,1])>0.01] = 0
-                out_im[out_im<0] = 0
+                out_im = rend_out[:, :, 0]
+                out_im[np.abs(rend_out[:, :, 1]) > 0.01] = 0
+                out_im[out_im < 0] = 0
                 res.append(out_im)
->>>>>>> ac54d2da
         return res
 
     @time_range()
